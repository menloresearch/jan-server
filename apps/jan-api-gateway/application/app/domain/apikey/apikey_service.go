package apikey

import (
	"crypto/hmac"
	"crypto/rand"
	"crypto/sha256"
	"encoding/base64"
	"encoding/hex"
	"fmt"
	"io"
<<<<<<< HEAD
=======
	"strings"
>>>>>>> 7d0480a4

	"golang.org/x/net/context"
	"menlo.ai/jan-api-gateway/app/domain/query"
	"menlo.ai/jan-api-gateway/config/environment_variables"
)

type ApiKeyService struct {
	repo ApiKeyRepository
}

func NewService(repo ApiKeyRepository) *ApiKeyService {
	return &ApiKeyService{repo: repo}
}

func (s *ApiKeyService) GenerateKeyAndHash(ctx context.Context, ownerType OwnerType) (string, string, error) {
	randomBytes := make([]byte, 117)
	_, err := io.ReadFull(rand.Reader, randomBytes)
	if err != nil {
		return "", "", err
	}
	randomString := base64.URLEncoding.EncodeToString(randomBytes)
	apikey := fmt.Sprintf("sk-%s-%s", ownerType, randomString)
	hash := s.HashKey(ctx, apikey)
	return apikey, hash, nil
}

<<<<<<< HEAD
=======
func (s *ApiKeyService) generatePublicID() (string, error) {
	bytes := make([]byte, 12)
	_, err := rand.Read(bytes)
	if err != nil {
		return "", err
	}

	key := base64.URLEncoding.EncodeToString(bytes)
	key = strings.TrimRight(key, "=")

	if len(key) > 16 {
		key = key[:16]
	} else if len(key) < 16 {
		extra := make([]byte, 16-len(key))
		_, err := rand.Read(extra)
		if err != nil {
			return "", err
		}
		key += base64.URLEncoding.EncodeToString(extra)[:16-len(key)]
	}

	return fmt.Sprintf("key_%s", key), nil
}

>>>>>>> 7d0480a4
func (s *ApiKeyService) HashKey(ctx context.Context, key string) string {
	h := hmac.New(sha256.New, []byte(environment_variables.EnvironmentVariables.APIKEY_SECRET))
	h.Write([]byte(key))

	return hex.EncodeToString(h.Sum(nil))
}

func (s *ApiKeyService) CreateApiKey(ctx context.Context, apiKey *ApiKey) (*ApiKey, error) {
	publicId, err := s.generatePublicID()
	if err != nil {
		return nil, err
	}
	apiKey.PublicID = publicId
	if err := s.repo.Create(ctx, apiKey); err != nil {
		return nil, err
	}
	return apiKey, nil
}

func (s *ApiKeyService) Delete(ctx context.Context, apiKey *ApiKey) error {
	if err := s.repo.DeleteByID(ctx, apiKey.ID); err != nil {
		return err
	}
	return nil
}

func (s *ApiKeyService) FindById(ctx context.Context, id uint) (*ApiKey, error) {
	return s.repo.FindByID(ctx, id)
}

<<<<<<< HEAD
func (s *ApiKeyService) FindByKeyHash(ctx context.Context, key string) (*ApiKey, error) {
	return s.repo.FindByKeyHash(ctx, key)
=======
func (s *ApiKeyService) FindByPublicID(ctx context.Context, publicID string) (*ApiKey, error) {
	entities, err := s.repo.FindByFilter(ctx, ApiKeyFilter{
		PublicID: &publicID,
	}, nil)
	if err != nil {
		return nil, err
	}
	if len(entities) != 1 {
		return nil, fmt.Errorf("record not found")
	}
	return entities[0], nil
}

func (s *ApiKeyService) FindByKeyHash(ctx context.Context, key string) (*ApiKey, error) {
	return s.repo.FindByKeyHash(ctx, key)
}

func (s *ApiKeyService) FindByKey(ctx context.Context, key string) (*ApiKey, error) {
	return s.repo.FindByKeyHash(ctx, s.HashKey(ctx, key))
>>>>>>> 7d0480a4
}

func (s *ApiKeyService) Find(ctx context.Context, filter ApiKeyFilter, p *query.Pagination) ([]*ApiKey, error) {
	return s.repo.FindByFilter(ctx, filter, p)
}

func (s *ApiKeyService) Count(ctx context.Context, filter ApiKeyFilter) (int64, error) {
	return s.repo.Count(ctx, filter)
}

func (s *ApiKeyService) Save(ctx context.Context, entity *ApiKey) error {
	return s.repo.Update(ctx, entity)
}<|MERGE_RESOLUTION|>--- conflicted
+++ resolved
@@ -8,10 +8,7 @@
 	"encoding/hex"
 	"fmt"
 	"io"
-<<<<<<< HEAD
-=======
 	"strings"
->>>>>>> 7d0480a4
 
 	"golang.org/x/net/context"
 	"menlo.ai/jan-api-gateway/app/domain/query"
@@ -38,8 +35,6 @@
 	return apikey, hash, nil
 }
 
-<<<<<<< HEAD
-=======
 func (s *ApiKeyService) generatePublicID() (string, error) {
 	bytes := make([]byte, 12)
 	_, err := rand.Read(bytes)
@@ -64,7 +59,6 @@
 	return fmt.Sprintf("key_%s", key), nil
 }
 
->>>>>>> 7d0480a4
 func (s *ApiKeyService) HashKey(ctx context.Context, key string) string {
 	h := hmac.New(sha256.New, []byte(environment_variables.EnvironmentVariables.APIKEY_SECRET))
 	h.Write([]byte(key))
@@ -95,10 +89,6 @@
 	return s.repo.FindByID(ctx, id)
 }
 
-<<<<<<< HEAD
-func (s *ApiKeyService) FindByKeyHash(ctx context.Context, key string) (*ApiKey, error) {
-	return s.repo.FindByKeyHash(ctx, key)
-=======
 func (s *ApiKeyService) FindByPublicID(ctx context.Context, publicID string) (*ApiKey, error) {
 	entities, err := s.repo.FindByFilter(ctx, ApiKeyFilter{
 		PublicID: &publicID,
@@ -118,7 +108,6 @@
 
 func (s *ApiKeyService) FindByKey(ctx context.Context, key string) (*ApiKey, error) {
 	return s.repo.FindByKeyHash(ctx, s.HashKey(ctx, key))
->>>>>>> 7d0480a4
 }
 
 func (s *ApiKeyService) Find(ctx context.Context, filter ApiKeyFilter, p *query.Pagination) ([]*ApiKey, error) {
