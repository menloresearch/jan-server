package apikey

import (
	"context"
	"time"

	"menlo.ai/jan-api-gateway/app/domain/query"
)

type OwnerType string

const (
	OwnerTypeAdmin        OwnerType = "admin"
	OwnerTypeProject      OwnerType = "project"
	OwnerTypeService      OwnerType = "service"
	OwnerTypeOrganization OwnerType = "organization"
	OwnerTypeEphemeral    OwnerType = "ephemeral"
)

type ApiKey struct {
	ID             uint
<<<<<<< HEAD
=======
	PublicID       string
>>>>>>> 7d0480a4
	KeyHash        string
	PlaintextHint  string
	Description    string
	Enabled        bool
	OwnerType      string // "admin","project","service","organization","ephemeral"
	OwnerID        *uint
	OrganizationID *uint
	Permissions    string //json
	ExpiresAt      *time.Time
	CreatedAt      time.Time
	UpdatedAt      time.Time
<<<<<<< HEAD
=======
	LastUsedAt     *time.Time
>>>>>>> 7d0480a4
}

func (k *ApiKey) Revoke() {
	k.Enabled = false
	k.UpdatedAt = time.Now()
}

func (k *ApiKey) IsValid() bool {
	if !k.Enabled {
		return false
	}
	if k.ExpiresAt != nil && k.ExpiresAt.Before(time.Now()) {
		return false
	}
	return true
}

type ApiKeyFilter struct {
<<<<<<< HEAD
	KeyHash   *string
	OwnerType *string
	OwnerID   *uint
	UserID    *uint
=======
	KeyHash        *string
	PublicID       *string
	OwnerType      *string
	OwnerID        *uint
	UserID         *uint
	OrganizationID *uint
>>>>>>> 7d0480a4
}

type ApiKeyRepository interface {
	Create(ctx context.Context, u *ApiKey) error
	Update(ctx context.Context, u *ApiKey) error
	DeleteByID(ctx context.Context, id uint) error
	FindByID(ctx context.Context, id uint) (*ApiKey, error)
	FindByKeyHash(ctx context.Context, keyHash string) (*ApiKey, error)
	FindByFilter(ctx context.Context, filter ApiKeyFilter, pagination *query.Pagination) ([]*ApiKey, error)
	Count(ctx context.Context, filter ApiKeyFilter) (int64, error)
}<|MERGE_RESOLUTION|>--- conflicted
+++ resolved
@@ -19,10 +19,7 @@
 
 type ApiKey struct {
 	ID             uint
-<<<<<<< HEAD
-=======
 	PublicID       string
->>>>>>> 7d0480a4
 	KeyHash        string
 	PlaintextHint  string
 	Description    string
@@ -34,10 +31,7 @@
 	ExpiresAt      *time.Time
 	CreatedAt      time.Time
 	UpdatedAt      time.Time
-<<<<<<< HEAD
-=======
 	LastUsedAt     *time.Time
->>>>>>> 7d0480a4
 }
 
 func (k *ApiKey) Revoke() {
@@ -56,19 +50,12 @@
 }
 
 type ApiKeyFilter struct {
-<<<<<<< HEAD
-	KeyHash   *string
-	OwnerType *string
-	OwnerID   *uint
-	UserID    *uint
-=======
 	KeyHash        *string
 	PublicID       *string
 	OwnerType      *string
 	OwnerID        *uint
 	UserID         *uint
 	OrganizationID *uint
->>>>>>> 7d0480a4
 }
 
 type ApiKeyRepository interface {
