--- conflicted
+++ resolved
@@ -258,19 +258,6 @@
 	reqCtx.JSON(http.StatusOK, response)
 }
 
-<<<<<<< HEAD
-// ConversationResponse represents the response structure
-type ConversationResponse struct {
-	ID        string            `json:"id"`
-	Object    string            `json:"object"`
-	Title     *string           `json:"title,omitempty"`
-	CreatedAt int64             `json:"created_at"`
-	Metadata  map[string]string `json:"metadata"`
-}
-
-// createConversation handles conversation creation
-=======
->>>>>>> a04940d8
 // @Summary Create a conversation
 // @Description Creates a new conversation for the authenticated user with optional items
 // @Tags Conversations
@@ -737,11 +724,7 @@
 	return &ExtendedConversationResponse{
 		ID:        entity.PublicID,
 		Object:    "conversation",
-<<<<<<< HEAD
-		Title:     entity.Title,
-=======
 		Title:     ptr.FromString(entity.Title),
->>>>>>> a04940d8
 		CreatedAt: entity.CreatedAt.Unix(),
 		Metadata:  metadata,
 	}
